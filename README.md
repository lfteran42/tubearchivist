--- conflicted
+++ resolved
@@ -41,22 +41,14 @@
   - The environment variables `HOST_UID` and `HOST_GID` allows Tube Archivist to `chown` the video files to the main host system user instead of the container user.
 
 ### Elasticsearch
-<<<<<<< HEAD
 Stores video meta data and makes everything searchable. Also keeps track of the download queue.
-=======
-Stores video metadata and makes everything searchable. Also keeps track of the download queue.
->>>>>>> 3d2d11ba
   - Needs to be accessible over the default port `9200`
   - Needs a volume at **/usr/share/elasticsearch/data** to store data
 
 Follow the [documentation](https://www.elastic.co/guide/en/elasticsearch/reference/current/docker.html) for additional installation details.
 
 ### Redis JSON
-<<<<<<< HEAD
 Functions as a cache and temporary link between the application and the file system. Used to store and display messages and configuration variables.
-=======
-Functions as a cache and temporary link between the application and the filesystem. Used to store and display messages and configuration variables.
->>>>>>> 3d2d11ba
   - Needs to be accessible over the default port `6379`
   - Takes an optional volume at **/data** to make your configuration changes permanent.
 
